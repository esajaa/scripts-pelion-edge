# OSTree-update-scripts
Build scripts and tools for the OSTree firmware images.
To create the images, ostree must either be installed on the system, or within a Docker container.
There are two ways of creating an update image:
   - between two wic images.
   - between OSTree repositories.

These artifacts are produced during the Yocto build.

Scripts are provided for both of these, and instructions for running directly or with Docker. The Docker method has been tested running on an Ubuntu 16.04 machine only.

# Creating an upgrade tarball between wic images

The createOSTreeUpgrade.sh script can be used to create a field upgrade tarball.

```
<<<<<<< HEAD
> ./createOSTreeUpdate.sh old-wic-file new-wic-file [upgrade-tag]
```

If using the Docker container use:

```
docker build --no-cache -f Docker/Dockerfile --label ostree-delta  --tag ${USER}/ostree-delta:latest .
docker run --rm -v old_wic_file:/old_wic.wic -v new_wic_file:new_wic.wic -v /dev:/dev -v ${PWD}:/ws -w /ws --privileged ${USER}/ostree-delta:latest ./createOSTreeUpgrade.sh /old_wic.wic /new_wic.wic [upgrade-tag]
=======
> ./createOSTreeUpgrade.sh <old-wic> <new-wic> [upgrade-tag]
>>>>>>> 7587be76
```

Notes:
  1. The output is a gzipped tarball.
  1. old-wic-file and new-wic-file are the .wic images produced by Yocto build
  1. output is either data.tar.gz or upgrade-tag-data.tar.gz
  1. createOSTreeUpdate mounts the partitions from the wic files on loopback devices. 2 free loopback devices are required.

# Creating an upgrade tarball between OSTree repositories

The ostree-delta.py script can be used to create a field upgrade tarball.

```
> ./ostree-delta.py --repo repo --output output-dir [--update_repo repo] [--to_sha sha] [--from_sha sha] [--commit message] [--generate_bin]
```

If using the Docker container use:

```
<<<<<<< HEAD
docker build --no-cache -f Docker/Dockerfile --label ostree-delta  --tag ${USER}/ostree-delta:latest .
docker run --rm -v repo:/base_repo -v update_repo:/update_repo -v ${PWD}:/ws -w /ws ${USER}/ostree-delta:latest ./ostree-delta.py --repo=/base_repo --update_repo /upgrade_repo --output output-dir
=======
> ./ostree-delta-docker.sh --repo repo --output output-dir [--update_repo repo] -- [--to_sha sha] [--from_sha sha]  [--commit message] [--generate_bin]
>>>>>>> 7587be76
```

   Where:

   - `--repo` base repo folder for upgrade.
   - `--output` output folder for upgrade artifacts.
   - `[--update_repo]` optional repo used if two seperated build trees are to be used.
   - `[--to_sha]` optional text string specifying the base sha for the upgrade.
   - `[--from_sha]` optional text string specifying the base sha for the upgrade.
   - `[--commit]` optional text string used when merging to seperate repositories. Only applicable if ```--update_repo``` is specified.
   - `[--generate_bin]` optional flag to force the data.tar.gz output to be renamed data.bin.

Notes:
  1. The output is a gzipped tarball.
<<<<<<< HEAD
  1. output is named output-dir/data.tar-gz. If the `--generate_bin` option is provided then the output is renamed to data.bin
=======
  1. output is named data.tar-gz. If the `--generate_bin` option is provided then the output is renamed to data.bin
>>>>>>> 7587be76
<|MERGE_RESOLUTION|>--- conflicted
+++ resolved
@@ -14,24 +14,13 @@
 The createOSTreeUpgrade.sh script can be used to create a field upgrade tarball.
 
 ```
-<<<<<<< HEAD
-> ./createOSTreeUpdate.sh old-wic-file new-wic-file [upgrade-tag]
-```
-
-If using the Docker container use:
-
-```
-docker build --no-cache -f Docker/Dockerfile --label ostree-delta  --tag ${USER}/ostree-delta:latest .
-docker run --rm -v old_wic_file:/old_wic.wic -v new_wic_file:new_wic.wic -v /dev:/dev -v ${PWD}:/ws -w /ws --privileged ${USER}/ostree-delta:latest ./createOSTreeUpgrade.sh /old_wic.wic /new_wic.wic [upgrade-tag]
-=======
 > ./createOSTreeUpgrade.sh <old-wic> <new-wic> [upgrade-tag]
->>>>>>> 7587be76
 ```
 
 Notes:
   1. The output is a gzipped tarball.
-  1. old-wic-file and new-wic-file are the .wic images produced by Yocto build
-  1. output is either data.tar.gz or upgrade-tag-data.tar.gz
+  1. old-wic and new-wic are the *.wic images produced by Yocto build
+  1. output is < upgrade-tag ->data.tar.gz
   1. createOSTreeUpdate mounts the partitions from the wic files on loopback devices. 2 free loopback devices are required.
 
 # Creating an upgrade tarball between OSTree repositories
@@ -45,12 +34,7 @@
 If using the Docker container use:
 
 ```
-<<<<<<< HEAD
-docker build --no-cache -f Docker/Dockerfile --label ostree-delta  --tag ${USER}/ostree-delta:latest .
-docker run --rm -v repo:/base_repo -v update_repo:/update_repo -v ${PWD}:/ws -w /ws ${USER}/ostree-delta:latest ./ostree-delta.py --repo=/base_repo --update_repo /upgrade_repo --output output-dir
-=======
 > ./ostree-delta-docker.sh --repo repo --output output-dir [--update_repo repo] -- [--to_sha sha] [--from_sha sha]  [--commit message] [--generate_bin]
->>>>>>> 7587be76
 ```
 
    Where:
@@ -65,8 +49,4 @@
 
 Notes:
   1. The output is a gzipped tarball.
-<<<<<<< HEAD
-  1. output is named output-dir/data.tar-gz. If the `--generate_bin` option is provided then the output is renamed to data.bin
-=======
-  1. output is named data.tar-gz. If the `--generate_bin` option is provided then the output is renamed to data.bin
->>>>>>> 7587be76
+  1. output is named data.tar-gz. If the `--generate_bin` option is provided then the output is renamed to data.bin